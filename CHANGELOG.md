--- conflicted
+++ resolved
@@ -9,20 +9,16 @@
 
 
 
-<<<<<<< HEAD
 ## [0.3.2] - 2025-05-24
-=======
-## [0.3.1] - 2025-05-24
->>>>>>> e27e0299
 
 ### Added
 - 
 
 ### Changed
-- 
+- release yaml file
 
 ### Fixed
-- 
+- versioning workflow
 
 ## [0.3.1] - 2025-05-24
 
